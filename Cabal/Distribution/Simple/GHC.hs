-----------------------------------------------------------------------------
-- |
-- Module      :  Distribution.Simple.GHC
-- Copyright   :  Isaac Jones 2003-2007
-- License     :  BSD3
--
-- Maintainer  :  cabal-devel@haskell.org
-- Portability :  portable
--
-- This is a fairly large module. It contains most of the GHC-specific code for
-- configuring, building and installing packages. It also exports a function
-- for finding out what packages are already installed. Configuring involves
-- finding the @ghc@ and @ghc-pkg@ programs, finding what language extensions
-- this version of ghc supports and returning a 'Compiler' value.
--
-- 'getInstalledPackages' involves calling the @ghc-pkg@ program to find out
-- what packages are installed.
--
-- Building is somewhat complex as there is quite a bit of information to take
-- into account. We have to build libs and programs, possibly for profiling and
-- shared libs. We have to support building libraries that will be usable by
-- GHCi and also ghc's @-split-objs@ feature. We have to compile any C files
-- using ghc. Linking, especially for @split-objs@ is remarkably complex,
-- partly because there tend to be 1,000's of @.o@ files and this can often be
-- more than we can pass to the @ld@ or @ar@ programs in one go.
--
-- Installing for libs and exes involves finding the right files and copying
-- them to the right places. One of the more tricky things about this module is
-- remembering the layout of files in the build directory (which is not
-- explicitly documented) and thus what search dirs are used for various kinds
-- of files.

module Distribution.Simple.GHC (
        getGhcInfo,
        configure, getInstalledPackages, getPackageDBContents,
        buildLib, buildExe,
        replLib, replExe,
        startInterpreter,
        installLib, installExe,
        libAbiHash,
        hcPkgInfo,
        registerPackage,
        componentGhcOptions,
<<<<<<< HEAD
        getLibDir,
        isDynamic,
        getGlobalPackageDB,
=======
        ghcLibDir,
        ghcDynamic,
        ghcGlobalPackageDB,
        pkgRoot
>>>>>>> 3f361de6
 ) where

import qualified Distribution.Simple.GHC.IPI641 as IPI641
import qualified Distribution.Simple.GHC.IPI642 as IPI642
import qualified Distribution.Simple.GHC.Internal as Internal
import Distribution.Simple.GHC.ImplInfo
import Distribution.PackageDescription as PD
         ( PackageDescription(..), BuildInfo(..), Executable(..), Library(..)
         , allExtensions, libModules, exeModules
         , hcOptions, hcSharedOptions, hcProfOptions )
import Distribution.InstalledPackageInfo
         ( InstalledPackageInfo )
import qualified Distribution.InstalledPackageInfo as InstalledPackageInfo
                                ( InstalledPackageInfo_(..) )
import Distribution.Simple.PackageIndex (InstalledPackageIndex)
import qualified Distribution.Simple.PackageIndex as PackageIndex
import Distribution.Simple.LocalBuildInfo
         ( LocalBuildInfo(..), ComponentLocalBuildInfo(..)
<<<<<<< HEAD
         , absoluteInstallDirs )
=======
         , LibraryName(..), absoluteInstallDirs, depLibraryPaths )
>>>>>>> 3f361de6
import qualified Distribution.Simple.Hpc as Hpc
import Distribution.Simple.InstallDirs hiding ( absoluteInstallDirs )
import Distribution.Simple.BuildPaths
import Distribution.Simple.Utils
import Distribution.Package
         ( PackageName(..) )
import qualified Distribution.ModuleName as ModuleName
import Distribution.Simple.Program
         ( Program(..), ConfiguredProgram(..), ProgramConfiguration
         , ProgramSearchPath
         , rawSystemProgramStdout, rawSystemProgramStdoutConf
         , getProgramInvocationOutput, requireProgramVersion, requireProgram
         , userMaybeSpecifyPath, programPath, lookupProgram, addKnownProgram
         , ghcProgram, ghcPkgProgram, hsc2hsProgram, ldProgram )
import qualified Distribution.Simple.Program.HcPkg as HcPkg
import qualified Distribution.Simple.Program.Ar    as Ar
import qualified Distribution.Simple.Program.Ld    as Ld
import qualified Distribution.Simple.Program.Strip as Strip
import Distribution.Simple.Program.GHC
import Distribution.Simple.Setup
         ( toFlag, fromFlag, configCoverage, configDistPref )
import qualified Distribution.Simple.Setup as Cabal
        ( Flag )
import Distribution.Simple.Compiler
         ( CompilerFlavor(..), CompilerId(..), Compiler(..), compilerVersion
         , PackageDB(..), PackageDBStack, AbiTag(..) )
import Distribution.Version
         ( Version(..), anyVersion, orLaterVersion )
import Distribution.System
         ( Platform(..), OS(..) )
import Distribution.Verbosity
import Distribution.Text
         ( display )
import Distribution.Utils.NubList
<<<<<<< HEAD
         ( overNubListR, toNubListR )
import Language.Haskell.Extension (Extension(..)
=======
         ( NubListR, overNubListR, toNubListR )
import Language.Haskell.Extension (Language(..), Extension(..)
>>>>>>> 3f361de6
                                  ,KnownExtension(..))

import Control.Monad            ( unless, when )
import Data.Char                ( isDigit, isSpace )
import Data.List
import qualified Data.Map as M  ( fromList )
import Data.Maybe               ( catMaybes )
import Data.Monoid              ( Monoid(..) )
<<<<<<< HEAD
import System.Directory         ( doesFileExist )
import System.FilePath          ( (</>), (<.>), takeExtension,
                                  takeDirectory, replaceExtension,
                                  splitExtension )
=======
import Data.Version             ( showVersion )
import System.Directory
         ( getDirectoryContents, doesFileExist, getTemporaryDirectory,
           getAppUserDataDirectory, createDirectoryIfMissing )
import System.FilePath          ( (</>), (<.>), takeExtension,
                                  takeDirectory, replaceExtension,
                                  splitExtension, isRelative )
import qualified System.Info
import System.IO (hClose, hPutStrLn)
>>>>>>> 3f361de6
import System.Environment (getEnv)
import Distribution.Compat.Exception (catchIO)

-- -----------------------------------------------------------------------------
-- Configuring

configure :: Verbosity -> Maybe FilePath -> Maybe FilePath
          -> ProgramConfiguration
          -> IO (Compiler, Maybe Platform, ProgramConfiguration)
configure verbosity hcPath hcPkgPath conf0 = do

  (ghcProg, ghcVersion, conf1) <-
    requireProgramVersion verbosity ghcProgram
      (orLaterVersion (Version [6,4] []))
      (userMaybeSpecifyPath "ghc" hcPath conf0)
  let implInfo = ghcVersionImplInfo ghcVersion

  -- This is slightly tricky, we have to configure ghc first, then we use the
  -- location of ghc to help find ghc-pkg in the case that the user did not
  -- specify the location of ghc-pkg directly:
  (ghcPkgProg, ghcPkgVersion, conf2) <-
    requireProgramVersion verbosity ghcPkgProgram {
      programFindLocation = guessGhcPkgFromGhcPath ghcProg
    }
    anyVersion (userMaybeSpecifyPath "ghc-pkg" hcPkgPath conf1)

  when (ghcVersion /= ghcPkgVersion) $ die $
       "Version mismatch between ghc and ghc-pkg: "
    ++ programPath ghcProg ++ " is version " ++ display ghcVersion ++ " "
    ++ programPath ghcPkgProg ++ " is version " ++ display ghcPkgVersion

  -- Likewise we try to find the matching hsc2hs program.
  let hsc2hsProgram' = hsc2hsProgram {
                           programFindLocation = guessHsc2hsFromGhcPath ghcProg
                       }
      conf3 = addKnownProgram hsc2hsProgram' conf2

  languages  <- Internal.getLanguages verbosity implInfo ghcProg
  extensions <- Internal.getExtensions verbosity implInfo ghcProg

  ghcInfo <- Internal.getGhcInfo verbosity implInfo ghcProg
  let ghcInfoMap = M.fromList ghcInfo

  let comp = Compiler {
        compilerId         = CompilerId GHC ghcVersion,
        compilerAbiTag     = NoAbiTag,
        compilerCompat     = [],
        compilerLanguages  = languages,
        compilerExtensions = extensions,
        compilerProperties = ghcInfoMap
      }
      compPlatform = Internal.targetPlatform ghcInfo
      conf4 = Internal.configureToolchain implInfo ghcProg ghcInfoMap conf3 -- configure gcc and ld
  return (comp, compPlatform, conf4)

-- | Given something like /usr/local/bin/ghc-6.6.1(.exe) we try and find
-- the corresponding tool; e.g. if the tool is ghc-pkg, we try looking
-- for a versioned or unversioned ghc-pkg in the same dir, that is:
--
-- > /usr/local/bin/ghc-pkg-ghc-6.6.1(.exe)
-- > /usr/local/bin/ghc-pkg-6.6.1(.exe)
-- > /usr/local/bin/ghc-pkg(.exe)
--
guessToolFromGhcPath :: Program -> ConfiguredProgram
                     -> Verbosity -> ProgramSearchPath
                     -> IO (Maybe FilePath)
guessToolFromGhcPath tool ghcProg verbosity searchpath
  = do let toolname          = programName tool
           path              = programPath ghcProg
           dir               = takeDirectory path
           versionSuffix     = takeVersionSuffix (dropExeExtension path)
           guessNormal       = dir </> toolname <.> exeExtension
           guessGhcVersioned = dir </> (toolname ++ "-ghc" ++ versionSuffix)
                               <.> exeExtension
           guessVersioned    = dir </> (toolname ++ versionSuffix)
                               <.> exeExtension
           guesses | null versionSuffix = [guessNormal]
                   | otherwise          = [guessGhcVersioned,
                                           guessVersioned,
                                           guessNormal]
       info verbosity $ "looking for tool " ++ toolname
         ++ " near compiler in " ++ dir
       exists <- mapM doesFileExist guesses
       case [ file | (file, True) <- zip guesses exists ] of
                   -- If we can't find it near ghc, fall back to the usual
                   -- method.
         []     -> programFindLocation tool verbosity searchpath
         (fp:_) -> do info verbosity $ "found " ++ toolname ++ " in " ++ fp
                      return (Just fp)

  where takeVersionSuffix :: FilePath -> String
        takeVersionSuffix = takeWhileEndLE isSuffixChar

        isSuffixChar :: Char -> Bool
        isSuffixChar c = isDigit c || c == '.' || c == '-'

        dropExeExtension :: FilePath -> FilePath
        dropExeExtension filepath =
          case splitExtension filepath of
            (filepath', extension) | extension == exeExtension -> filepath'
                                   | otherwise                 -> filepath

-- | Given something like /usr/local/bin/ghc-6.6.1(.exe) we try and find a
-- corresponding ghc-pkg, we try looking for both a versioned and unversioned
-- ghc-pkg in the same dir, that is:
--
-- > /usr/local/bin/ghc-pkg-ghc-6.6.1(.exe)
-- > /usr/local/bin/ghc-pkg-6.6.1(.exe)
-- > /usr/local/bin/ghc-pkg(.exe)
--
guessGhcPkgFromGhcPath :: ConfiguredProgram
                       -> Verbosity -> ProgramSearchPath -> IO (Maybe FilePath)
guessGhcPkgFromGhcPath = guessToolFromGhcPath ghcPkgProgram

-- | Given something like /usr/local/bin/ghc-6.6.1(.exe) we try and find a
-- corresponding hsc2hs, we try looking for both a versioned and unversioned
-- hsc2hs in the same dir, that is:
--
-- > /usr/local/bin/hsc2hs-ghc-6.6.1(.exe)
-- > /usr/local/bin/hsc2hs-6.6.1(.exe)
-- > /usr/local/bin/hsc2hs(.exe)
--
guessHsc2hsFromGhcPath :: ConfiguredProgram
                       -> Verbosity -> ProgramSearchPath -> IO (Maybe FilePath)
guessHsc2hsFromGhcPath = guessToolFromGhcPath hsc2hsProgram

getGhcInfo :: Verbosity -> ConfiguredProgram -> IO [(String, String)]
getGhcInfo verbosity ghcProg = Internal.getGhcInfo verbosity implInfo ghcProg
  where
    Just version = programVersion ghcProg
    implInfo = ghcVersionImplInfo version

-- | Given a single package DB, return all installed packages.
getPackageDBContents :: Verbosity -> PackageDB -> ProgramConfiguration
                        -> IO InstalledPackageIndex
getPackageDBContents verbosity packagedb conf = do
  pkgss <- getInstalledPackages' verbosity [packagedb] conf
  toPackageIndex verbosity pkgss conf

-- | Given a package DB stack, return all installed packages.
getInstalledPackages :: Verbosity -> PackageDBStack -> ProgramConfiguration
                     -> IO InstalledPackageIndex
getInstalledPackages verbosity packagedbs conf = do
  checkPackageDbEnvVar
  checkPackageDbStack packagedbs
  pkgss <- getInstalledPackages' verbosity packagedbs conf
  index <- toPackageIndex verbosity pkgss conf
  return $! hackRtsPackage index

  where
    hackRtsPackage index =
      case PackageIndex.lookupPackageName index (PackageName "rts") of
        [(_,[rts])]
           -> PackageIndex.insert (removeMingwIncludeDir rts) index
        _  -> index -- No (or multiple) ghc rts package is registered!!
                    -- Feh, whatever, the ghc test suite does some crazy stuff.

-- | Given a list of @(PackageDB, InstalledPackageInfo)@ pairs, produce a
-- @PackageIndex@. Helper function used by 'getPackageDBContents' and
-- 'getInstalledPackages'.
toPackageIndex :: Verbosity
               -> [(PackageDB, [InstalledPackageInfo])]
               -> ProgramConfiguration
               -> IO InstalledPackageIndex
toPackageIndex verbosity pkgss conf = do
  -- On Windows, various fields have $topdir/foo rather than full
  -- paths. We need to substitute the right value in so that when
  -- we, for example, call gcc, we have proper paths to give it.
  topDir <- getLibDir' verbosity ghcProg
  let indices = [ PackageIndex.fromList (map (Internal.substTopDir topDir) pkgs)
                | (_, pkgs) <- pkgss ]
  return $! (mconcat indices)

  where
    Just ghcProg = lookupProgram ghcProgram conf

getLibDir :: Verbosity -> LocalBuildInfo -> IO FilePath
getLibDir verbosity lbi =
    dropWhileEndLE isSpace `fmap`
     rawSystemProgramStdoutConf verbosity ghcProgram
     (withPrograms lbi) ["--print-libdir"]

getLibDir' :: Verbosity -> ConfiguredProgram -> IO FilePath
getLibDir' verbosity ghcProg =
    dropWhileEndLE isSpace `fmap`
     rawSystemProgramStdout verbosity ghcProg ["--print-libdir"]


-- | Return the 'FilePath' to the global GHC package database.
getGlobalPackageDB :: Verbosity -> ConfiguredProgram -> IO FilePath
getGlobalPackageDB verbosity ghcProg =
    dropWhileEndLE isSpace `fmap`
     rawSystemProgramStdout verbosity ghcProg ["--print-global-package-db"]

-- Cabal does not use the environment variable GHC_PACKAGE_PATH; let users
-- know that this is the case. See ticket #335. Simply ignoring it is not a
-- good idea, since then ghc and cabal are looking at different sets of
-- package DBs and chaos is likely to ensue.
checkPackageDbEnvVar :: IO ()
checkPackageDbEnvVar = do
    hasGPP <- (getEnv "GHC_PACKAGE_PATH" >> return True)
              `catchIO` (\_ -> return False)
    when hasGPP $
      die $ "Use of GHC's environment variable GHC_PACKAGE_PATH is "
         ++ "incompatible with Cabal. Use the flag --package-db to specify a "
         ++ "package database (it can be used multiple times)."

checkPackageDbStack :: PackageDBStack -> IO ()
checkPackageDbStack (GlobalPackageDB:rest)
  | GlobalPackageDB `notElem` rest = return ()
checkPackageDbStack rest
  | GlobalPackageDB `notElem` rest =
  die $ "With current ghc versions the global package db is always used "
     ++ "and must be listed first. This ghc limitation may be lifted in "
     ++ "future, see http://hackage.haskell.org/trac/ghc/ticket/5977"
checkPackageDbStack _ =
  die $ "If the global package db is specified, it must be "
     ++ "specified first and cannot be specified multiple times"

-- GHC < 6.10 put "$topdir/include/mingw" in rts's installDirs. This
-- breaks when you want to use a different gcc, so we need to filter
-- it out.
removeMingwIncludeDir :: InstalledPackageInfo -> InstalledPackageInfo
removeMingwIncludeDir pkg =
    let ids = InstalledPackageInfo.includeDirs pkg
        ids' = filter (not . ("mingw" `isSuffixOf`)) ids
    in pkg { InstalledPackageInfo.includeDirs = ids' }

-- | Get the packages from specific PackageDBs, not cumulative.
--
getInstalledPackages' :: Verbosity -> [PackageDB] -> ProgramConfiguration
                     -> IO [(PackageDB, [InstalledPackageInfo])]
getInstalledPackages' verbosity packagedbs conf
  | ghcVersion >= Version [6,9] [] =
  sequence
    [ do pkgs <- HcPkg.dump (hcPkgInfo conf) verbosity packagedb
         return (packagedb, pkgs)
    | packagedb <- packagedbs ]

  where
    Just ghcProg    = lookupProgram ghcProgram conf
    Just ghcVersion = programVersion ghcProg

getInstalledPackages' verbosity packagedbs conf = do
    str <- rawSystemProgramStdoutConf verbosity ghcPkgProgram conf ["list"]
    let pkgFiles = [ init line | line <- lines str, last line == ':' ]
        dbFile packagedb = case (packagedb, pkgFiles) of
          (GlobalPackageDB, global:_)      -> return $ Just global
          (UserPackageDB,  _global:user:_) -> return $ Just user
          (UserPackageDB,  _global:_)      -> return $ Nothing
          (SpecificPackageDB specific, _)  -> return $ Just specific
          _ -> die "cannot read ghc-pkg package listing"
    pkgFiles' <- mapM dbFile packagedbs
    sequence [ withFileContents file $ \content -> do
                  pkgs <- readPackages file content
                  return (db, pkgs)
             | (db , Just file) <- zip packagedbs pkgFiles' ]
  where
    -- Depending on the version of ghc we use a different type's Read
    -- instance to parse the package file and then convert.
    -- It's a bit yuck. But that's what we get for using Read/Show.
    readPackages
      | ghcVersion >= Version [6,4,2] []
      = \file content -> case reads content of
          [(pkgs, _)] -> return (map IPI642.toCurrent pkgs)
          _           -> failToRead file
      | otherwise
      = \file content -> case reads content of
          [(pkgs, _)] -> return (map IPI641.toCurrent pkgs)
          _           -> failToRead file
    Just ghcProg = lookupProgram ghcProgram conf
    Just ghcVersion = programVersion ghcProg
    failToRead file = die $ "cannot read ghc package database " ++ file

-- -----------------------------------------------------------------------------
-- Building

-- | Build a library with GHC.
--
buildLib, replLib :: Verbosity          -> Cabal.Flag (Maybe Int)
                  -> PackageDescription -> LocalBuildInfo
                  -> Library            -> ComponentLocalBuildInfo -> IO ()
buildLib = buildOrReplLib False
replLib  = buildOrReplLib True

buildOrReplLib :: Bool -> Verbosity  -> Cabal.Flag (Maybe Int)
               -> PackageDescription -> LocalBuildInfo
               -> Library            -> ComponentLocalBuildInfo -> IO ()
buildOrReplLib forRepl verbosity numJobs pkg_descr lbi lib clbi = do
  libName <- case componentLibraries clbi of
             [libName] -> return libName
             [] -> die "No library name found when building library"
             _  -> die "Multiple library names found when building library"

  let libTargetDir = buildDir lbi
      whenVanillaLib forceVanilla =
        when (forceVanilla || withVanillaLib lbi)
      whenProfLib = when (withProfLib lbi)
      whenSharedLib forceShared =
        when (forceShared || withSharedLib lbi)
      whenGHCiLib = when (withGHCiLib lbi && withVanillaLib lbi)
      ifReplLib = when forRepl
      comp = compiler lbi
      ghcVersion = compilerVersion comp
      implInfo  = getImplInfo comp
      (Platform _hostArch hostOS) = hostPlatform lbi
      hole_insts = map (\(k,(p,n)) -> (k,(InstalledPackageInfo.packageKey p,n))) (instantiatedWith lbi)

  (ghcProg, _) <- requireProgram verbosity ghcProgram (withPrograms lbi)
  let runGhcProg = runGHC verbosity ghcProg comp

  libBi <- hackThreadedFlag verbosity
             comp (withProfLib lbi) (libBuildInfo lib)

  let isGhcDynamic        = isDynamic comp
      dynamicTooSupported = supportsDynamicToo comp
      doingTH = EnableExtension TemplateHaskell `elem` allExtensions libBi
      forceVanillaLib = doingTH && not isGhcDynamic
      forceSharedLib  = doingTH &&     isGhcDynamic
      -- TH always needs default libs, even when building for profiling

  -- Determine if program coverage should be enabled and if so, what
  -- '-hpcdir' should be.
  let isCoverageEnabled = fromFlag $ configCoverage $ configFlags lbi
      -- Component name. Not 'libName' because that has the "HS" prefix
      -- that GHC gives Haskell libraries.
      cname = display $ PD.package $ localPkgDescr lbi
      distPref = fromFlag $ configDistPref $ configFlags lbi
      hpcdir | isCoverageEnabled = toFlag $ Hpc.mixDir distPref cname
             | otherwise = mempty

  createDirectoryIfMissingVerbose verbosity True libTargetDir
  -- TODO: do we need to put hs-boot files into place for mutually recursive
  -- modules?
  let cObjs       = map (`replaceExtension` objExtension) (cSources libBi)
      baseOpts    = componentGhcOptions verbosity lbi libBi clbi libTargetDir
                    `mappend` mempty { ghcOptHPCDir = hpcdir }
      vanillaOpts = baseOpts `mappend` mempty {
                      ghcOptMode         = toFlag GhcModeMake,
                      ghcOptNumJobs      = numJobs,
                      ghcOptPackageKey   = toFlag (pkgKey lbi),
                      ghcOptSigOf        = hole_insts,
                      ghcOptInputModules = toNubListR $ libModules lib
                    }

      profOpts    = vanillaOpts `mappend` mempty {
                      ghcOptProfilingMode = toFlag True,
                      ghcOptHiSuffix      = toFlag "p_hi",
                      ghcOptObjSuffix     = toFlag "p_o",
                      ghcOptExtra         = toNubListR $ hcProfOptions GHC libBi
                    }

      sharedOpts  = vanillaOpts `mappend` mempty {
                      ghcOptDynLinkMode = toFlag GhcDynamicOnly,
                      ghcOptFPic        = toFlag True,
                      ghcOptHiSuffix    = toFlag "dyn_hi",
                      ghcOptObjSuffix   = toFlag "dyn_o",
                      ghcOptExtra       = toNubListR $ hcSharedOptions GHC libBi
                    }
      linkerOpts = mempty {
                      ghcOptLinkOptions    = toNubListR $ PD.ldOptions libBi,
                      ghcOptLinkLibs       = toNubListR $ extraLibs libBi,
                      ghcOptLinkLibPath    = toNubListR $ extraLibDirs libBi,
                      ghcOptLinkFrameworks = toNubListR $ PD.frameworks libBi,
                      ghcOptInputFiles     = toNubListR
                                             [libTargetDir </> x | x <- cObjs]
                   }
      replOpts    = vanillaOpts {
                      ghcOptExtra        = overNubListR
                                           Internal.filterGhciFlags $
                                           (ghcOptExtra vanillaOpts),
                      ghcOptNumJobs      = mempty
                    }
                    `mappend` linkerOpts
                    `mappend` mempty {
                      ghcOptMode         = toFlag GhcModeInteractive,
                      ghcOptOptimisation = toFlag GhcNoOptimisation
                    }

      vanillaSharedOpts = vanillaOpts `mappend` mempty {
                      ghcOptDynLinkMode  = toFlag GhcStaticAndDynamic,
                      ghcOptDynHiSuffix  = toFlag "dyn_hi",
                      ghcOptDynObjSuffix = toFlag "dyn_o"
                    }

  unless (forRepl || null (libModules lib)) $
    do let vanilla = whenVanillaLib forceVanillaLib (runGhcProg vanillaOpts)
           shared  = whenSharedLib  forceSharedLib  (runGhcProg sharedOpts)
           useDynToo = dynamicTooSupported &&
                       (forceVanillaLib || withVanillaLib lbi) &&
                       (forceSharedLib  || withSharedLib  lbi) &&
                       null (hcSharedOptions GHC libBi)
       if useDynToo
           then runGhcProg vanillaSharedOpts
           else if isGhcDynamic then do shared;  vanilla
                                else do vanilla; shared
       whenProfLib (runGhcProg profOpts)

  -- build any C sources
  unless (null (cSources libBi)) $ do
    info verbosity "Building C Sources..."
    sequence_
      [ do let baseCcOpts    = Internal.componentCcGhcOptions verbosity implInfo
                               lbi libBi clbi libTargetDir filename
               vanillaCcOpts = if isGhcDynamic
                               -- Dynamic GHC requires C sources to be built
                               -- with -fPIC for REPL to work. See #2207.
                               then baseCcOpts { ghcOptFPic = toFlag True }
                               else baseCcOpts
               profCcOpts    = vanillaCcOpts `mappend` mempty {
                                 ghcOptProfilingMode = toFlag True,
                                 ghcOptObjSuffix     = toFlag "p_o"
                               }
               sharedCcOpts  = vanillaCcOpts `mappend` mempty {
                                 ghcOptFPic        = toFlag True,
                                 ghcOptDynLinkMode = toFlag GhcDynamicOnly,
                                 ghcOptObjSuffix   = toFlag "dyn_o"
                               }
               odir          = fromFlag (ghcOptObjDir vanillaCcOpts)
           createDirectoryIfMissingVerbose verbosity True odir
           runGhcProg vanillaCcOpts
           unless forRepl $
             whenSharedLib forceSharedLib (runGhcProg sharedCcOpts)
           unless forRepl $ whenProfLib (runGhcProg profCcOpts)
      | filename <- cSources libBi]

  -- TODO: problem here is we need the .c files built first, so we can load them
  -- with ghci, but .c files can depend on .h files generated by ghc by ffi
  -- exports.
  unless (null (libModules lib)) $
     ifReplLib (runGhcProg replOpts)

  -- link:
  unless forRepl $ do
    info verbosity "Linking..."
    let cProfObjs   = map (`replaceExtension` ("p_" ++ objExtension))
                      (cSources libBi)
        cSharedObjs = map (`replaceExtension` ("dyn_" ++ objExtension))
                      (cSources libBi)
        cid = compilerId (compiler lbi)
        vanillaLibFilePath = libTargetDir </> mkLibName           libName
        profileLibFilePath = libTargetDir </> mkProfLibName       libName
        sharedLibFilePath  = libTargetDir </> mkSharedLibName cid libName
        ghciLibFilePath    = libTargetDir </> Internal.mkGHCiLibName libName
        libInstallPath = libdir $ absoluteInstallDirs pkg_descr lbi NoCopyDest
        sharedLibInstallPath = libInstallPath </> mkSharedLibName cid libName

    stubObjs <- fmap catMaybes $ sequence
      [ findFileWithExtension [objExtension] [libTargetDir]
          (ModuleName.toFilePath x ++"_stub")
      | ghcVersion < Version [7,2] [] -- ghc-7.2+ does not make _stub.o files
      , x <- libModules lib ]
    stubProfObjs <- fmap catMaybes $ sequence
      [ findFileWithExtension ["p_" ++ objExtension] [libTargetDir]
          (ModuleName.toFilePath x ++"_stub")
      | ghcVersion < Version [7,2] [] -- ghc-7.2+ does not make _stub.o files
      , x <- libModules lib ]
    stubSharedObjs <- fmap catMaybes $ sequence
      [ findFileWithExtension ["dyn_" ++ objExtension] [libTargetDir]
          (ModuleName.toFilePath x ++"_stub")
      | ghcVersion < Version [7,2] [] -- ghc-7.2+ does not make _stub.o files
      , x <- libModules lib ]

    hObjs     <- Internal.getHaskellObjects implInfo lib lbi
                      libTargetDir objExtension True
    hProfObjs <-
      if (withProfLib lbi)
              then Internal.getHaskellObjects implInfo lib lbi
                      libTargetDir ("p_" ++ objExtension) True
              else return []
    hSharedObjs <-
      if (withSharedLib lbi)
              then Internal.getHaskellObjects implInfo lib lbi
                      libTargetDir ("dyn_" ++ objExtension) False
              else return []

    unless (null hObjs && null cObjs && null stubObjs) $ do
      rpaths <- getRPaths lbi clbi

      let staticObjectFiles =
                 hObjs
              ++ map (libTargetDir </>) cObjs
              ++ stubObjs
          profObjectFiles =
                 hProfObjs
              ++ map (libTargetDir </>) cProfObjs
              ++ stubProfObjs
          ghciObjFiles =
                 hObjs
              ++ map (libTargetDir </>) cObjs
              ++ stubObjs
          dynamicObjectFiles =
                 hSharedObjs
              ++ map (libTargetDir </>) cSharedObjs
              ++ stubSharedObjs
          -- After the relocation lib is created we invoke ghc -shared
          -- with the dependencies spelled out as -package arguments
          -- and ghc invokes the linker with the proper library paths
          ghcSharedLinkArgs =
              mempty {
                ghcOptShared             = toFlag True,
                ghcOptDynLinkMode        = toFlag GhcDynamicOnly,
                ghcOptInputFiles         = toNubListR dynamicObjectFiles,
                ghcOptOutputFile         = toFlag sharedLibFilePath,
                -- For dynamic libs, Mac OS/X needs to know the install location
                -- at build time. This only applies to GHC < 7.8 - see the
                -- discussion in #1660.
                ghcOptDylibName          = if (hostOS == OSX
                                               && ghcVersion < Version [7,8] [])
                                            then toFlag sharedLibInstallPath
                                            else mempty,
                ghcOptPackageKey         = toFlag (pkgKey lbi),
                ghcOptNoAutoLinkPackages = toFlag True,
                ghcOptPackageDBs         = withPackageDB lbi,
<<<<<<< HEAD
                ghcOptPackages           = toNubListR $
                                           Internal.mkGhcOptPackages clbi ,
=======
                ghcOptPackages           = toNubListR $ mkGhcOptPackages clbi,
>>>>>>> 3f361de6
                ghcOptLinkLibs           = toNubListR $ extraLibs libBi,
                ghcOptLinkLibPath        = toNubListR $ extraLibDirs libBi,
                ghcOptRPaths             = rpaths
              }

      info verbosity (show (ghcOptPackages ghcSharedLinkArgs))

      whenVanillaLib False $ do
        Ar.createArLibArchive verbosity lbi vanillaLibFilePath staticObjectFiles

      whenProfLib $ do
        Ar.createArLibArchive verbosity lbi profileLibFilePath profObjectFiles

      whenGHCiLib $ do
        (ldProg, _) <- requireProgram verbosity ldProgram (withPrograms lbi)
        Ld.combineObjectFiles verbosity ldProg
          ghciLibFilePath ghciObjFiles

      whenSharedLib False $
        runGhcProg ghcSharedLinkArgs

-- | Start a REPL without loading any source files.
startInterpreter :: Verbosity -> ProgramConfiguration -> Compiler
                 -> PackageDBStack -> IO ()
startInterpreter verbosity conf comp packageDBs = do
  let replOpts = mempty {
        ghcOptMode       = toFlag GhcModeInteractive,
        ghcOptPackageDBs = packageDBs
        }
  checkPackageDbStack packageDBs
  (ghcProg, _) <- requireProgram verbosity ghcProgram conf
  runGHC verbosity ghcProg comp replOpts

-- | Build an executable with GHC.
--
buildExe, replExe :: Verbosity          -> Cabal.Flag (Maybe Int)
                  -> PackageDescription -> LocalBuildInfo
                  -> Executable         -> ComponentLocalBuildInfo -> IO ()
buildExe = buildOrReplExe False
replExe  = buildOrReplExe True

buildOrReplExe :: Bool -> Verbosity  -> Cabal.Flag (Maybe Int)
               -> PackageDescription -> LocalBuildInfo
               -> Executable         -> ComponentLocalBuildInfo -> IO ()
buildOrReplExe forRepl verbosity numJobs _pkg_descr lbi
  exe@Executable { exeName = exeName', modulePath = modPath } clbi = do

  (ghcProg, _) <- requireProgram verbosity ghcProgram (withPrograms lbi)
  let comp       = compiler lbi
      implInfo   = getImplInfo comp
      runGhcProg = runGHC verbosity ghcProg comp

  exeBi <- hackThreadedFlag verbosity
             comp (withProfExe lbi) (buildInfo exe)

  -- exeNameReal, the name that GHC really uses (with .exe on Windows)
  let exeNameReal = exeName' <.>
                    (if takeExtension exeName' /= ('.':exeExtension)
                       then exeExtension
                       else "")

  let targetDir = (buildDir lbi) </> exeName'
  let exeDir    = targetDir </> (exeName' ++ "-tmp")
  createDirectoryIfMissingVerbose verbosity True targetDir
  createDirectoryIfMissingVerbose verbosity True exeDir
  -- TODO: do we need to put hs-boot files into place for mutually recursive
  -- modules?  FIX: what about exeName.hi-boot?

  -- Determine if program coverage should be enabled and if so, what
  -- '-hpcdir' should be.
  let isCoverageEnabled = fromFlag $ configCoverage $ configFlags lbi
      distPref = fromFlag $ configDistPref $ configFlags lbi
      hpcdir | isCoverageEnabled = toFlag $ Hpc.mixDir distPref exeName'
             | otherwise = mempty

  -- build executables

  srcMainFile         <- findFile (exeDir : hsSourceDirs exeBi) modPath
<<<<<<< HEAD
  let isGhcDynamic        = isDynamic comp
      dynamicTooSupported = supportsDynamicToo comp
=======
  rpaths              <- getRPaths lbi clbi

  let isGhcDynamic        = ghcDynamic comp
      dynamicTooSupported = ghcSupportsDynamicToo comp
>>>>>>> 3f361de6
      isHaskellMain = elem (takeExtension srcMainFile) [".hs", ".lhs"]
      cSrcs         = cSources exeBi ++ [srcMainFile | not isHaskellMain]
      cObjs         = map (`replaceExtension` objExtension) cSrcs
      baseOpts   = (componentGhcOptions verbosity lbi exeBi clbi exeDir)
                    `mappend` mempty {
                      ghcOptMode         = toFlag GhcModeMake,
                      ghcOptInputFiles   = toNubListR
                        [ srcMainFile | isHaskellMain],
                      ghcOptInputModules = toNubListR
                        [ m | not isHaskellMain, m <- exeModules exe],
                      ghcOptHPCDir = hpcdir
                    }
      staticOpts = baseOpts `mappend` mempty {
                      ghcOptDynLinkMode    = toFlag GhcStaticOnly
                   }
      profOpts   = baseOpts `mappend` mempty {
                      ghcOptProfilingMode  = toFlag True,
                      ghcOptHiSuffix       = toFlag "p_hi",
                      ghcOptObjSuffix      = toFlag "p_o",
                      ghcOptExtra          = toNubListR $ hcProfOptions GHC exeBi
                    }
      dynOpts    = baseOpts `mappend` mempty {
                      ghcOptDynLinkMode    = toFlag GhcDynamicOnly,
                      ghcOptHiSuffix       = toFlag "dyn_hi",
                      ghcOptObjSuffix      = toFlag "dyn_o",
                      ghcOptExtra          = toNubListR $
                                             hcSharedOptions GHC exeBi
                    }
      dynTooOpts = staticOpts `mappend` mempty {
                      ghcOptDynLinkMode    = toFlag GhcStaticAndDynamic,
                      ghcOptDynHiSuffix    = toFlag "dyn_hi",
                      ghcOptDynObjSuffix   = toFlag "dyn_o"
                    }
      linkerOpts = mempty {
                      ghcOptLinkOptions    = toNubListR $ PD.ldOptions exeBi,
                      ghcOptLinkLibs       = toNubListR $ extraLibs exeBi,
                      ghcOptLinkLibPath    = toNubListR $ extraLibDirs exeBi,
                      ghcOptLinkFrameworks = toNubListR $ PD.frameworks exeBi,
                      ghcOptInputFiles     = toNubListR
                                             [exeDir </> x | x <- cObjs],
                      ghcOptRPaths         = rpaths
                   }
      replOpts   = baseOpts {
                      ghcOptExtra          = overNubListR
                                             Internal.filterGhciFlags
                                             (ghcOptExtra baseOpts)
                   }
                   -- For a normal compile we do separate invocations of ghc for
                   -- compiling as for linking. But for repl we have to do just
                   -- the one invocation, so that one has to include all the
                   -- linker stuff too, like -l flags and any .o files from C
                   -- files etc.
                   `mappend` linkerOpts
                   `mappend` mempty {
                      ghcOptMode           = toFlag GhcModeInteractive,
                      ghcOptOptimisation   = toFlag GhcNoOptimisation
                   }
      commonOpts  | withProfExe lbi = profOpts
                  | withDynExe  lbi = dynOpts
                  | otherwise       = staticOpts
      compileOpts | useDynToo = dynTooOpts
                  | otherwise = commonOpts
      withStaticExe = (not $ withProfExe lbi) && (not $ withDynExe lbi)

      -- For building exe's that use TH with -prof or -dynamic we actually have
      -- to build twice, once without -prof/-dynamic and then again with
      -- -prof/-dynamic. This is because the code that TH needs to run at
      -- compile time needs to be the vanilla ABI so it can be loaded up and run
      -- by the compiler.
      -- With dynamic-by-default GHC the TH object files loaded at compile-time
      -- need to be .dyn_o instead of .o.
      doingTH = EnableExtension TemplateHaskell `elem` allExtensions exeBi
      -- Should we use -dynamic-too instead of compiling twice?
      useDynToo = dynamicTooSupported && isGhcDynamic
                  && doingTH && withStaticExe
                  && null (hcSharedOptions GHC exeBi)
      compileTHOpts | isGhcDynamic = dynOpts
                    | otherwise    = staticOpts
      compileForTH
        | forRepl      = False
        | useDynToo    = False
        | isGhcDynamic = doingTH && (withProfExe lbi || withStaticExe)
        | otherwise    = doingTH && (withProfExe lbi || withDynExe lbi)

      linkOpts = commonOpts `mappend`
                 linkerOpts `mappend` mempty {
                      ghcOptLinkNoHsMain   = toFlag (not isHaskellMain)
                 }

  -- Build static/dynamic object files for TH, if needed.
  when compileForTH $
    runGhcProg compileTHOpts { ghcOptNoLink  = toFlag True
                             , ghcOptNumJobs = numJobs }

  unless forRepl $
    runGhcProg compileOpts { ghcOptNoLink  = toFlag True
                           , ghcOptNumJobs = numJobs }

  -- build any C sources
  unless (null cSrcs) $ do
   info verbosity "Building C Sources..."
   sequence_
     [ do let opts = (Internal.componentCcGhcOptions verbosity implInfo lbi exeBi
                         clbi exeDir filename) `mappend` mempty {
                       ghcOptDynLinkMode   = toFlag (if withDynExe lbi
                                                       then GhcDynamicOnly
                                                       else GhcStaticOnly),
                       ghcOptProfilingMode = toFlag (withProfExe lbi)
                     }
              odir = fromFlag (ghcOptObjDir opts)
          createDirectoryIfMissingVerbose verbosity True odir
          runGhcProg opts
     | filename <- cSrcs ]

  -- TODO: problem here is we need the .c files built first, so we can load them
  -- with ghci, but .c files can depend on .h files generated by ghc by ffi
  -- exports.
  when forRepl $ runGhcProg replOpts

  -- link:
  unless forRepl $ do
    info verbosity "Linking..."
    runGhcProg linkOpts { ghcOptOutputFile = toFlag (targetDir </> exeNameReal) }

-- | Calculate the RPATHs for the component we are building.
--
-- Calculates relative RPATHs when 'relocatable' is set.
getRPaths :: LocalBuildInfo
          -> ComponentLocalBuildInfo -- ^ Component we are building
          -> IO (NubListR FilePath)
getRPaths lbi clbi | supportRPaths hostOS = do
    libraryPaths <- depLibraryPaths False (relocatable lbi) lbi clbi
    let hostPref = case hostOS of
                     OSX -> "@loader_path"
                     _   -> "$ORIGIN"
        relPath p = if isRelative p then hostPref </> p else p
        rpaths    = toNubListR (map relPath libraryPaths)
    return rpaths
  where
    (Platform _ hostOS) = hostPlatform lbi

    -- The list of RPath-supported operating systems below reflects the
    -- platforms on which Cabal's RPATH handling is tested. It does _NOT_
    -- reflect whether the OS supports RPATH.

    -- E.g. when this comment was written, the *BSD operating systems were
    -- untested with regards to Cabal RPATH handling, and were hence set to
    -- 'False', while those operating systems themselves do support RPATH.
    supportRPaths Linux       = True
    supportRPaths Windows     = False
    supportRPaths OSX         = True
    supportRPaths FreeBSD     = False
    supportRPaths OpenBSD     = False
    supportRPaths NetBSD      = False
    supportRPaths DragonFly   = False
    supportRPaths Solaris     = False
    supportRPaths AIX         = False
    supportRPaths HPUX        = False
    supportRPaths IRIX        = False
    supportRPaths HaLVM       = False
    supportRPaths IOS         = False
    supportRPaths (OtherOS _) = False
    -- Do _not_ add a default case so that we get a warning here when a new OS
    -- is added.

getRPaths _ _ = return mempty

-- | Filter the "-threaded" flag when profiling as it does not
--   work with ghc-6.8 and older.
hackThreadedFlag :: Verbosity -> Compiler -> Bool -> BuildInfo -> IO BuildInfo
hackThreadedFlag verbosity comp prof bi
  | not mustFilterThreaded = return bi
  | otherwise              = do
    warn verbosity $ "The ghc flag '-threaded' is not compatible with "
                  ++ "profiling in ghc-6.8 and older. It will be disabled."
    return bi { options = filterHcOptions (/= "-threaded") (options bi) }
  where
    mustFilterThreaded = prof && compilerVersion comp < Version [6, 10] []
                      && "-threaded" `elem` hcOptions GHC bi
    filterHcOptions p hcoptss =
      [ (hc, if hc == GHC then filter p opts else opts)
      | (hc, opts) <- hcoptss ]


-- | Extracts a String representing a hash of the ABI of a built
-- library.  It can fail if the library has not yet been built.
--
libAbiHash :: Verbosity -> PackageDescription -> LocalBuildInfo
           -> Library -> ComponentLocalBuildInfo -> IO String
libAbiHash verbosity _pkg_descr lbi lib clbi = do
  libBi <- hackThreadedFlag verbosity
             (compiler lbi) (withProfLib lbi) (libBuildInfo lib)
  let
      comp        = compiler lbi
      vanillaArgs =
        (componentGhcOptions verbosity lbi libBi clbi (buildDir lbi))
        `mappend` mempty {
          ghcOptMode         = toFlag GhcModeAbiHash,
          ghcOptPackageKey   = toFlag (pkgKey lbi),
          ghcOptInputModules = toNubListR $ exposedModules lib
        }
      sharedArgs = vanillaArgs `mappend` mempty {
                       ghcOptDynLinkMode = toFlag GhcDynamicOnly,
                       ghcOptFPic        = toFlag True,
                       ghcOptHiSuffix    = toFlag "dyn_hi",
                       ghcOptObjSuffix   = toFlag "dyn_o",
                       ghcOptExtra       = toNubListR $ hcSharedOptions GHC libBi
                   }
      profArgs = vanillaArgs `mappend` mempty {
                     ghcOptProfilingMode = toFlag True,
                     ghcOptHiSuffix      = toFlag "p_hi",
                     ghcOptObjSuffix     = toFlag "p_o",
                     ghcOptExtra         = toNubListR $ hcProfOptions GHC libBi
                 }
      ghcArgs = if withVanillaLib lbi then vanillaArgs
           else if withSharedLib  lbi then sharedArgs
           else if withProfLib    lbi then profArgs
           else error "libAbiHash: Can't find an enabled library way"
  --
  (ghcProg, _) <- requireProgram verbosity ghcProgram (withPrograms lbi)
  hash <- getProgramInvocationOutput verbosity (ghcInvocation ghcProg comp ghcArgs)
  return (takeWhile (not . isSpace) hash)

componentGhcOptions :: Verbosity -> LocalBuildInfo
                    -> BuildInfo -> ComponentLocalBuildInfo -> FilePath
                    -> GhcOptions
componentGhcOptions = Internal.componentGhcOptions

-- -----------------------------------------------------------------------------
-- Installing

-- |Install executables for GHC.
installExe :: Verbosity
           -> LocalBuildInfo
           -> InstallDirs FilePath -- ^Where to copy the files to
           -> FilePath  -- ^Build location
           -> (FilePath, FilePath)  -- ^Executable (prefix,suffix)
           -> PackageDescription
           -> Executable
           -> IO ()
installExe verbosity lbi installDirs buildPref
  (progprefix, progsuffix) _pkg exe = do
  let binDir = bindir installDirs
  createDirectoryIfMissingVerbose verbosity True binDir
  let exeFileName = exeName exe <.> exeExtension
      fixedExeBaseName = progprefix ++ exeName exe ++ progsuffix
      installBinary dest = do
          installExecutableFile verbosity
            (buildPref </> exeName exe </> exeFileName)
            (dest <.> exeExtension)
          when (stripExes lbi) $
            Strip.stripExe verbosity (hostPlatform lbi) (withPrograms lbi)
                           (dest <.> exeExtension)
  installBinary (binDir </> fixedExeBaseName)

-- |Install for ghc, .hi, .a and, if --with-ghci given, .o
installLib    :: Verbosity
              -> LocalBuildInfo
              -> FilePath  -- ^install location
              -> FilePath  -- ^install location for dynamic libraries
              -> FilePath  -- ^Build location
              -> PackageDescription
              -> Library
              -> ComponentLocalBuildInfo
              -> IO ()
installLib verbosity lbi targetDir dynlibTargetDir builtDir _pkg lib clbi = do
  -- copy .hi files over:
  whenVanilla $ copyModuleFiles "hi"
  whenProf    $ copyModuleFiles "p_hi"
  whenShared  $ copyModuleFiles "dyn_hi"

  -- copy the built library files over:
  whenVanilla $ mapM_ (installOrdinary builtDir targetDir)       vanillaLibNames
  whenProf    $ mapM_ (installOrdinary builtDir targetDir)       profileLibNames
  whenGHCi    $ mapM_ (installOrdinary builtDir targetDir)       ghciLibNames
  whenShared  $ mapM_ (installShared   builtDir dynlibTargetDir) sharedLibNames

  where
    install isShared srcDir dstDir name = do
      let src = srcDir </> name
          dst = dstDir </> name
      createDirectoryIfMissingVerbose verbosity True dstDir
      if isShared
        then do when (stripLibs lbi) $ Strip.stripLib verbosity
                                       (hostPlatform lbi) (withPrograms lbi) src
                installExecutableFile verbosity src dst
        else installOrdinaryFile   verbosity src dst

    installOrdinary = install False
    installShared   = install True

    copyModuleFiles ext =
      findModuleFiles [builtDir] [ext] (libModules lib)
      >>= installOrdinaryFiles verbosity targetDir

    cid = compilerId (compiler lbi)
    libNames = componentLibraries clbi
    vanillaLibNames = map mkLibName              libNames
    profileLibNames = map mkProfLibName          libNames
    ghciLibNames    = map Internal.mkGHCiLibName libNames
    sharedLibNames  = map (mkSharedLibName cid)  libNames

    hasLib    = not $ null (libModules lib)
                   && null (cSources (libBuildInfo lib))
    whenVanilla = when (hasLib && withVanillaLib lbi)
    whenProf    = when (hasLib && withProfLib    lbi)
    whenGHCi    = when (hasLib && withGHCiLib    lbi)
    whenShared  = when (hasLib && withSharedLib  lbi)

-- -----------------------------------------------------------------------------
-- Registering

hcPkgInfo :: ProgramConfiguration -> HcPkg.HcPkgInfo
hcPkgInfo conf = HcPkg.HcPkgInfo { HcPkg.hcPkgProgram    = ghcPkgProg
                                 , HcPkg.noPkgDbStack    = v < [6,9]
                                 , HcPkg.noVerboseFlag   = v < [6,11]
                                 , HcPkg.flagPackageConf = v < [7,5]
                                 }
  where
    v               = versionBranch ver
    Just ghcPkgProg = lookupProgram ghcPkgProgram conf
    Just ver        = programVersion ghcPkgProg

registerPackage
  :: Verbosity
  -> InstalledPackageInfo
  -> PackageDescription
  -> LocalBuildInfo
  -> Bool
  -> PackageDBStack
  -> IO ()
registerPackage verbosity installedPkgInfo _pkg lbi _inplace packageDbs =
  HcPkg.reregister (hcPkgInfo $ withPrograms lbi) verbosity
    packageDbs (Right installedPkgInfo)

pkgRoot :: Verbosity -> LocalBuildInfo -> PackageDB -> IO FilePath
pkgRoot verbosity lbi = pkgRoot'
   where
    pkgRoot' GlobalPackageDB =
      let Just ghcProg = lookupProgram ghcProgram (withPrograms lbi)
      in  fmap takeDirectory (ghcGlobalPackageDB verbosity ghcProg)
    pkgRoot' UserPackageDB = do
      appDir <- getAppUserDataDirectory "ghc"
      let ver      = compilerVersion (compiler lbi)
          subdir   = System.Info.arch ++ '-':System.Info.os ++ '-':showVersion ver
          rootDir  = appDir </> subdir
      -- We must create the root directory for the user package database if it
      -- does not yet exists. Otherwise '${pkgroot}' will resolve to a
      -- directory at the time of 'ghc-pkg register', and registration will
      -- fail.
      createDirectoryIfMissing True rootDir
      return rootDir
    pkgRoot' (SpecificPackageDB fp) = return (takeDirectory fp)

-- -----------------------------------------------------------------------------
-- Utils

isDynamic :: Compiler -> Bool
isDynamic = Internal.ghcLookupProperty "GHC Dynamic"

supportsDynamicToo :: Compiler -> Bool
supportsDynamicToo = Internal.ghcLookupProperty "Support dynamic-too"<|MERGE_RESOLUTION|>--- conflicted
+++ resolved
@@ -41,16 +41,10 @@
         hcPkgInfo,
         registerPackage,
         componentGhcOptions,
-<<<<<<< HEAD
         getLibDir,
         isDynamic,
         getGlobalPackageDB,
-=======
-        ghcLibDir,
-        ghcDynamic,
-        ghcGlobalPackageDB,
         pkgRoot
->>>>>>> 3f361de6
  ) where
 
 import qualified Distribution.Simple.GHC.IPI641 as IPI641
@@ -69,11 +63,7 @@
 import qualified Distribution.Simple.PackageIndex as PackageIndex
 import Distribution.Simple.LocalBuildInfo
          ( LocalBuildInfo(..), ComponentLocalBuildInfo(..)
-<<<<<<< HEAD
-         , absoluteInstallDirs )
-=======
          , LibraryName(..), absoluteInstallDirs, depLibraryPaths )
->>>>>>> 3f361de6
 import qualified Distribution.Simple.Hpc as Hpc
 import Distribution.Simple.InstallDirs hiding ( absoluteInstallDirs )
 import Distribution.Simple.BuildPaths
@@ -108,13 +98,8 @@
 import Distribution.Text
          ( display )
 import Distribution.Utils.NubList
-<<<<<<< HEAD
-         ( overNubListR, toNubListR )
-import Language.Haskell.Extension (Extension(..)
-=======
          ( NubListR, overNubListR, toNubListR )
 import Language.Haskell.Extension (Language(..), Extension(..)
->>>>>>> 3f361de6
                                   ,KnownExtension(..))
 
 import Control.Monad            ( unless, when )
@@ -123,12 +108,6 @@
 import qualified Data.Map as M  ( fromList )
 import Data.Maybe               ( catMaybes )
 import Data.Monoid              ( Monoid(..) )
-<<<<<<< HEAD
-import System.Directory         ( doesFileExist )
-import System.FilePath          ( (</>), (<.>), takeExtension,
-                                  takeDirectory, replaceExtension,
-                                  splitExtension )
-=======
 import Data.Version             ( showVersion )
 import System.Directory
          ( getDirectoryContents, doesFileExist, getTemporaryDirectory,
@@ -138,7 +117,6 @@
                                   splitExtension, isRelative )
 import qualified System.Info
 import System.IO (hClose, hPutStrLn)
->>>>>>> 3f361de6
 import System.Environment (getEnv)
 import Distribution.Compat.Exception (catchIO)
 
@@ -653,12 +631,8 @@
                 ghcOptPackageKey         = toFlag (pkgKey lbi),
                 ghcOptNoAutoLinkPackages = toFlag True,
                 ghcOptPackageDBs         = withPackageDB lbi,
-<<<<<<< HEAD
                 ghcOptPackages           = toNubListR $
                                            Internal.mkGhcOptPackages clbi ,
-=======
-                ghcOptPackages           = toNubListR $ mkGhcOptPackages clbi,
->>>>>>> 3f361de6
                 ghcOptLinkLibs           = toNubListR $ extraLibs libBi,
                 ghcOptLinkLibPath        = toNubListR $ extraLibDirs libBi,
                 ghcOptRPaths             = rpaths
@@ -737,15 +711,10 @@
   -- build executables
 
   srcMainFile         <- findFile (exeDir : hsSourceDirs exeBi) modPath
-<<<<<<< HEAD
+  rpaths              <- getRPaths lbi clbi
+
   let isGhcDynamic        = isDynamic comp
       dynamicTooSupported = supportsDynamicToo comp
-=======
-  rpaths              <- getRPaths lbi clbi
-
-  let isGhcDynamic        = ghcDynamic comp
-      dynamicTooSupported = ghcSupportsDynamicToo comp
->>>>>>> 3f361de6
       isHaskellMain = elem (takeExtension srcMainFile) [".hs", ".lhs"]
       cSrcs         = cSources exeBi ++ [srcMainFile | not isHaskellMain]
       cObjs         = map (`replaceExtension` objExtension) cSrcs
@@ -1086,7 +1055,7 @@
    where
     pkgRoot' GlobalPackageDB =
       let Just ghcProg = lookupProgram ghcProgram (withPrograms lbi)
-      in  fmap takeDirectory (ghcGlobalPackageDB verbosity ghcProg)
+      in  fmap takeDirectory (getGlobalPackageDB verbosity ghcProg)
     pkgRoot' UserPackageDB = do
       appDir <- getAppUserDataDirectory "ghc"
       let ver      = compilerVersion (compiler lbi)
